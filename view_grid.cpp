/*
  File:     view_grid.cpp

  Software: Barry Hansen, K7BWH, barry@k7bwh.com, Seattle, WA
  Hardware: John Vanderbeck, KM7O, Seattle, WA

  Purpose:  This is a GPS display for your vehicle's dashboard to
            show your position in the Maidenhead Grid Square, with distances
            to nearby squares. This is intended for ham radio rovers.

            +-------------------------------------------+
            |    -124        CN88  30.1 mi     -122     |...gTopRowY
            |   48 +-----------------------------+......|...gMarginY
            |      |                          *  |      |
            | CN77 |         CN87                | CN97 |...gMiddleRowY
            | 61.2 |          us                 | 37.1 |
            |      |                             |      |
            |   47 +-----------------------------+ 3.3v |
            | 123' :         CN86  39.0 mi       :  75° |...gBottomGridY
            | 47.5644, -122.0378                 :   5# |...gMessageRowY
            +------:---------:-------------------:------+
                   :         :                   :
                 +gMarginX  gIndentX          -gMarginX
*/

#include <Arduino.h>
#include <Adafruit_ILI9341.h>         // TFT color display library
#include "constants.h"                // Griduino constants and colors
#include "logger.h"                   // conditional printing to Serial port
#include "grid_helper.h"              // lat/long conversion routines
#include "model_gps.h"                // Model of a GPS for model-view-controller
#include "model_baro.h"               // Model of a barometer that measures temperature
#include "model_adc.h"                // Model of analog-digital converter
#include "TextField.h"                // Optimize TFT display text for proportional fonts
#include "view.h"                     // Base class for all views

// ========== extern ===========================================
extern Logger logger;                 // Griduino.ino
extern Grids grid;                    // grid_helper.h
extern Adafruit_ILI9341 tft;          // Griduino.ino
extern Model* model;                  // GPS "model" portion of model-view-controller
extern BarometerModel baroModel;      // Barometer "model" is singleton instance
extern BatteryVoltage gpsBattery;     // Coin battery "model" is singleton instance

extern Location history[];            // GPS breadcrumb trail (Griduino.ino)
extern const int numHistory;          // Griduino.ino

extern void showDefaultTouchTargets();  // Griduino.ino
extern void setFontSize(int font);      // TextField.cpp
extern void floatToCharArray(char* result, int maxlen, double fValue, int decimalPlaces);  // Griduino.ino

// ============== constants ====================================
const int gMarginX = 70;              // define space for grid outline on screen
const int gMarginY = 26;              // and position text relative to this outline

// ========== helpers ==========================================
const double minLong = gridWidthDegrees / gBoxWidth;  // longitude degrees from one pixel to the next (minimum visible movement)
const double minLat = gridHeightDegrees / gBoxHeight; // latitude degrees from one pixel to the next

bool isVisibleDistance(const PointGPS from, const PointGPS to) {
  // has the vehicle moved some minimum amount, enough to be visible?

  if (abs(from.lat - to.lat) >= minLat) {
    return true;
  } else if (abs(from.lng - to.lng) >= minLong) {
    return true;
  } else {
    return false;
  }
}
void drawGridOutline() {
  tft.drawRect(gMarginX, gMarginY, gBoxWidth, gBoxHeight, ILI9341_CYAN);
}

  // ========== text screen layout ===================================
  // these are names for the array indexes, must be named in same order as array below
  // clang-format off
enum txtIndex {
  GRID4=0, GRID6, LATLONG, 
  COINBATT,   ALTITUDE,   NUMSAT,     TEMPERATURE,
  N_COMPASS,  S_COMPASS,  E_COMPASS,  W_COMPASS,
  N_DISTANCE, S_DISTANCE, E_DISTANCE, W_DISTANCE,
  N_GRIDNAME, S_GRIDNAME, E_GRIDNAME, W_GRIDNAME,
  N_BOX_LAT,  S_BOX_LAT,  E_BOX_LONG, W_BOX_LONG,
};

    // ----- dynamic screen text
TextField txtGrid[] = {
  //         text      x,y     color
  TextField("CN77",  101,101,  cGRIDNAME),      // GRID4: center of screen
  TextField("tt",    138,141,  cGRIDNAME),      // GRID6: center of screen
  TextField("47.1234,-123.4567", 4,223, cSTATUS), // LATLONG: left-adj on bottom row
  TextField("1.23v", 316,171,  cSTATUS, ALIGNRIGHT),  // COINBATT: just above altitude
  TextField("123'",   62,196,  cSTATUS, ALIGNRIGHT),  // ALTITUDE: just above bottom row
  TextField("99#",   313,221,  cSTATUS, ALIGNRIGHT),  // NUMSAT: lower right corner
  TextField("75F",   313,196,  cSTATUS, ALIGNRIGHT),  // TEMPERATURE
  TextField( "N",    156, 47,  cCOMPASS ),      // N_COMPASS: centered left-right
  TextField( "S",    156,181,  cCOMPASS ),      // S_COMPASS
  TextField( "E",    232,114,  cCOMPASS ),      // E_COMPASS: centered top-bottom
  TextField( "W",     73,114,  cCOMPASS ),      // W_COMPASS
  TextField("17.1",  180, 20,  cDISTANCE),      // N_DISTANCE
  TextField("52.0",  180,207,  cDISTANCE),      // S_DISTANCE
  TextField("13.2",  256,130,  cDISTANCE),      // E_DISTANCE
  TextField("79.7",    0,130,  cDISTANCE),      // W_DISTANCE
  TextField("CN88",  102, 20,  cGRIDNAME),      // N_GRIDNAME
  TextField("CN86",  102,207,  cGRIDNAME),      // S_GRIDNAME
  TextField("CN97",  256,102,  cGRIDNAME),      // E_GRIDNAME
  TextField("CN77",    0,102,  cGRIDNAME),      // W_GRIDNAME
  TextField("48",     56, 44,  cBOXDEGREES, ALIGNRIGHT),  // N_BOX_LAT
  TextField("47",     56,190,  cBOXDEGREES, ALIGNRIGHT),  // S_BOX_LAT
  TextField("122",   243, 20,  cBOXDEGREES),              // E_BOX_LONG
  TextField("124",    72, 20,  cBOXDEGREES, ALIGNRIGHT),  // W_BOX_LONG
};
const int numTextGrid = sizeof(txtGrid)/sizeof(TextField);
// clang-format on

void drawGridName(String newGridName) {
  // huge lettering of current grid square
  // two lines: "CN87" and "us" below it

  setFontSize(24);

  String grid1_4 = newGridName.substring(0, 4);
  String grid5_6 = newGridName.substring(4, 6);

  txtGrid[GRID4].print(grid1_4);
  txtGrid[GRID6].print(grid5_6);
}

void drawPositionLL(double fLat, double fLong) {
  setFontSize(0);

  // the message line shows either or a position (lat,long) or a message (waiting for GPS)
  char sTemp[27];       // why 27? Small system font will fit 26 characters on one row (smallest fits >32)
  if (model->gHaveGPSfix) {
    char latitude[10], longitude[10];
    floatToCharArray(latitude, sizeof(latitude), fLat, 4);
    floatToCharArray(longitude, sizeof(longitude), fLong, 4);
    snprintf(sTemp, sizeof(sTemp), "%s, %s", latitude, longitude);
  } else {
    strcpy(sTemp, "Waiting for GPS");
  }
  txtGrid[LATLONG].print(sTemp);      // latitude-longitude

}

void drawTemperature(float celsius) {
  setFontSize(0);
  float temperature; 
  char units[2] = "?";
  if (model->gMetric) {
    temperature = celsius;
    units[0] = 'c';
  } else {
    temperature = celsius * 9/5 + 32;
    units[0] = 'F';
  }
  if (celsius < 43) {   // 43C = 110F. Try this awhile and see how it goes.
    txtGrid[TEMPERATURE].color = cSTATUS; // normal temperature
  } else {
    txtGrid[TEMPERATURE].color = cWARN; // internal case temperature warning
  }
  char sFloat[8];    // strlen("123F") = 4
  floatToCharArray(sFloat, sizeof(sFloat)-sizeof(units), temperature, 0);
  strcat(sFloat, units);
  txtGrid[TEMPERATURE].print(sFloat);   // Griduino's internal temperature
}

void drawNumSatellites() {
  setFontSize(0);

  char sTemp[4];    // strlen("12#") = 3
  if (model->gSatellites<10) {
    snprintf(sTemp, sizeof(sTemp), " %d#", model->gSatellites);
  } else {
    snprintf(sTemp, sizeof(sTemp), "%d#", model->gSatellites);
  }
  txtGrid[NUMSAT].print(sTemp);       // number of satellites
 
}

void drawCoinBatteryVoltage() {
  setFontSize(0);
  char sVoltage[12];
<<<<<<< HEAD
  float coinVoltage = model->gpsBattery * (3.3 / 1023.0);
  if (model->gpsBattery >= 1023) {
    strcpy(sVoltage, ">3.3v");
  } else {
    floatToCharArray(sVoltage, sizeof(sVoltage), coinVoltage, 1);
    strcat(sVoltage, "v");
  }
=======
  float coinVoltage = gpsBattery.getCoinBatteryVoltage();
  floatToCharArray(sVoltage, sizeof(sVoltage), coinVoltage, 2);
  strcat(sVoltage, "v");
  // todo: if (v>1.99) set color green, else set color red
>>>>>>> 4d2dfe82
  txtGrid[COINBATT].print(sVoltage);
}

void drawAltitude() {
  setFontSize(0);

  char sTemp[8];                      // strlen("12345'") = 6
  if (model->gMetric) {
    int altMeters = model->gAltitude;
    snprintf(sTemp, sizeof(sTemp), "%dm", altMeters);
  } else {
    int altFeet = model->gAltitude * feetPerMeters;
    snprintf(sTemp, sizeof(sTemp), "%d'", altFeet);
  }
  txtGrid[ALTITUDE].print(sTemp);     // altitude
}

void drawCompassPoints() {
  setFontSize(12);
  for (int ii=N_COMPASS; ii<N_COMPASS+4; ii++) {
    txtGrid[ii].print();
  }
}

void drawBoxLatLong() {
  setFontSize(12);
  txtGrid[N_BOX_LAT].print( ceil(model->gLatitude) );    // latitude of N,S box edges
  txtGrid[S_BOX_LAT].print( floor(model->gLatitude) );
  txtGrid[E_BOX_LONG].print( grid.nextGridLineEast( model->gLongitude ) ); // longitude of E,W box edges
  txtGrid[W_BOX_LONG].print( grid.nextGridLineWest( model->gLongitude ) );
  
  int radius = 3;
  // draw "degree" symbol at:       x                        y        r     color
  tft.drawCircle(txtGrid[N_BOX_LAT].x+7,  txtGrid[N_BOX_LAT].y-14,  radius, cBOXDEGREES); // draw circle to represent "degrees"
  tft.drawCircle(txtGrid[S_BOX_LAT].x+7,  txtGrid[S_BOX_LAT].y-14,  radius, cBOXDEGREES);
  //t.drawCircle(txtGrid[E_BOX_LONG].x+7, txtGrid[E_BOX_LONG].y-14, radius, cBOXDEGREES); // no room for "degrees" on ALIGNLEFT number?
  tft.drawCircle(txtGrid[W_BOX_LONG].x+7, txtGrid[W_BOX_LONG].y-14, radius, cBOXDEGREES);
}

void drawNeighborGridNames() {
  setFontSize(12);
  char nGrid[5], sGrid[5], eGrid[5], wGrid[5];

  grid.calcLocator(nGrid, model->gLatitude+1.0, model->gLongitude, 4);
  grid.calcLocator(sGrid, model->gLatitude-1.0, model->gLongitude, 4);
  grid.calcLocator(eGrid, model->gLatitude, model->gLongitude+2.0, 4);
  grid.calcLocator(wGrid, model->gLatitude, model->gLongitude-2.0, 4);

  txtGrid[N_GRIDNAME].print(nGrid);
  txtGrid[S_GRIDNAME].print(sGrid);
  txtGrid[E_GRIDNAME].print(eGrid);
  txtGrid[W_GRIDNAME].print(wGrid);
}

void drawNeighborDistances() {
  setFontSize(12);

  // N-S: grid lines occur on nearest INTEGER degree
  float fNorth = grid.calcDistanceLat(model->gLatitude, ceil(model->gLatitude), model->gMetric);
  if (fNorth < 2.0) {
    txtGrid[N_DISTANCE].print( fNorth, 2 );
  } else {
    txtGrid[N_DISTANCE].print( fNorth, 1 );
  }
  float fSouth = grid.calcDistanceLat(model->gLatitude, floor(model->gLatitude), model->gMetric);
  if (fSouth < 2.0) {
    txtGrid[S_DISTANCE].print( fSouth, 2 );
  } else {
    txtGrid[S_DISTANCE].print( fSouth, 1 );
  }
  
  // E-W: grid lines occur on nearest EVEN degrees
  int eastLine = grid.nextGridLineEast( model->gLongitude );
  int westLine = grid.nextGridLineWest( model->gLongitude );
  float fEast = grid.calcDistanceLong(model->gLatitude, model->gLongitude, eastLine, model->gMetric);
  float fWest = grid.calcDistanceLong(model->gLatitude, model->gLongitude, westLine, model->gMetric);
  if (fEast < 2.0) {
    txtGrid[E_DISTANCE].print( fEast, 2 );
  } else {
    txtGrid[E_DISTANCE].print( fEast, 1 );
  }
  if (fWest < 2.0) {
    txtGrid[W_DISTANCE].print( fWest, 2 );
  } else {
    txtGrid[W_DISTANCE].print( fWest, 1 );
  }
}

// =============================================================
void translateGPStoScreen(Point* result, const PointGPS loc, const PointGPS origin) {
  // result = screen coordinates of given GPS coordinates
  // loc    = GPS coordinates of target
  // origin = GPS coordinates of currently displayed grid square, lower left corner
  // 
  // Example calculations
  //         -124                                 -122
  //         48 +----------------------------------+- - y=0
  //            |                                  |
  //            |       +------------------+ - - - |- - gMarginY
  //            |       |                  |       |
  //            |       |      CN87        |       |
  //            |       |       us         |       |
  //            |       +------------------+ - - - |- - gMarginY+gBoxHeight
  //            |       :                  :       |
  //         47 +-------:------------------:-------+- - y=240
  //            :       :                  :       :
  // Screen   x=0   gMarginX   gMarginX+gBoxWidth  gScreenWidth  
  //                    :                  :
  // Longitude =    degreesX   degreesX+gWidthDegrees
    
  result->x = -1;            // assume result is off-screen
  result->y = -1;

  const float xPixelsPerDegree = gBoxWidth / gridWidthDegrees;    // one grid square = 2.0 degrees wide E-W
  const float yPixelsPerDegree = gBoxHeight / gridHeightDegrees;  // one grid square = 1.0 degrees high N-S

  result->x = gMarginX + (int)( (loc.lng - origin.lng)*xPixelsPerDegree );
  result->y = gMarginY + gBoxHeight - (int)( (loc.lat - origin.lat)*yPixelsPerDegree );

  //Serial.print("~ From ("); Serial.print(loc.lat,3); Serial.print(","); Serial.print(loc.lng,3); Serial.print(")");
  //Serial.print(" to ("); Serial.print(result->x); Serial.print(","); Serial.print(result->y); Serial.print(")");
  //Serial.print(" using grid corner("); Serial.print(origin.lat,1); Serial.print(","); Serial.print(origin.lng,1); Serial.print(")");
  //Serial.println("");
}
// =============================================================
void plotRoute(Location* marker, const int numMarkers, const PointGPS origin) {
  // show route track history bread crumb trail
  //Serial.print("plotRoute() at line "); Serial.println(__LINE__);   // debug
  //Serial.print("~ Plot relative to origin("); Serial.print(origin.lat); Serial.print(","); Serial.print(origin.lng); Serial.println(")");
  //model->dumpHistory();    // debug

  Point prevPixel{0,0};     // keep track of previous dot plotted

  for (int ii=0; ii<numMarkers; ii++) {     // loop through Location[] array of history
    Location mark = marker[ii];
    if (!mark.isEmpty()) {
      Point screen;
      PointGPS spot{mark.loc.lat, mark.loc.lng};
      translateGPStoScreen(&screen, spot, origin);
      
      // erase a few dots around this to make it more visible
      // but! which dots to erase depend on what direction we're moving
      // let's try detecting the giant green grid letters, and selectively erasing them
      //       (fail - there is no API to read a pixel)
      // let's try detecting the direction of travel
      if (prevPixel.x == screen.x
       && prevPixel.y == screen.y) {
        // nothing changed, erase nothing
      } else {
        /*
         * this works great for simple horiz/vert movement
         * but not so much for diagonal lines
         */
        if (prevPixel.y == screen.y) {
          // horizontal movement
          tft.drawPixel(screen.x, screen.y-1, ILI9341_BLACK);
          tft.drawPixel(screen.x, screen.y+1, ILI9341_BLACK);
        } else if (prevPixel.x == screen.x) {
          // vertical movement
          tft.drawPixel(screen.x-1, screen.y, ILI9341_BLACK);
          tft.drawPixel(screen.x+1, screen.y, ILI9341_BLACK);
        } else {
          // let's try constructing the perpendicular and drawing a 3-pixel long line
          // y = mx+b, where m is the slope, b is the y-intercept
          /* 
           * Result: the below is ugly because it uses fine details that are not 
           * smooth nor anti-aliased. It works but it's commented out.
           */
          /*
          float slope = (screen.y - prevPixel.y)/(screen.x - prevPixel.x);
          float m = -1.0 / slope;
          float b = float(screen.y) - (m * screen.x);

          if (abs(m) > 1.0) {
            // the perpendicular line is closer to vertical
            // so erase in x-direction a little left/right
            int xLeft = screen.x-1;
            int xRight = screen.x+1;
            int yLeft = (int)m*xLeft + b; // y=mx+b
            int yRight = (int)m*xRight + b;
            tft.drawLine(xLeft,yLeft, xRight,yRight, ILI9341_BLACK);
          } else {
            // the perpendicular line is closer to horizontal
            // so erase in y-direction a little above/below
            int yTop = screen.y-1;
            int yBot = screen.y+1;
            int xTop = (int)(yTop-b)/m; // x=(y-b)/m
            int xBot = (int)(yBot-b)/m;
            tft.drawLine(xTop,yTop, xBot,yBot, ILI9341_BLACK);
          }
          */
        }
      }

      // plot this location
      tft.drawPixel(screen.x, screen.y, cBREADCRUMB);
      prevPixel = screen;
    }
  }
}
// =============================================================
void plotVehicle(const Point car, uint16_t carColor) {
  // put a symbol on the screen to represent the vehicle
  // choose what shape you like at compile-time
  // if you're an over-achiever, write new code so a triangle indicates direction of travel
  int radius, size, w, h;
  switch (3) {
    case 1:   // ----- circle
      radius = 3;
      tft.fillCircle(car.x, car.y, radius-1, ILI9341_BLACK);  // erase the circle's background
      tft.drawCircle(car.x, car.y, radius, carColor);         // draw new circle
      break;

    case 2:   // ----- triangle
      size = 4;
      tft.drawTriangle(car.x-size, car.y+size,
                       car.x+size, car.y+size,
                       car.x,      car.y-size,
                       carColor);
      break;

    case 3:   // ----- square
      w = h = 8;
      tft.drawRect(car.x-w/2, car.y-h/2, w, h, carColor);
      break;
  }
}
// =============================================================
Point prevVehicle = {0,0};
void plotCurrentPosition(const PointGPS loc, const PointGPS origin) {
  // drop a bread crumb inside the grid's box, proportional to your position within the grid
  // input:  loc    = double precision float, GPS coordinates of current position
  //         origin = GPS coordinates of currently displayed grid square, lower left corner

  if (loc.lat != 0.0) {                             // ignore uninitialized lat/long

    float degreesX = loc.lng - origin.lng;          // longitude: distance from left edge of grid (degrees)
    float degreesY = loc.lat - origin.lat;          // latitude: distance from bottom edge of grid
  
    float fracGridX = degreesX / gridWidthDegrees;  // E-W position as fraction of grid width, 0-1
    float fracGridY = degreesY / gridHeightDegrees; // N-S position as fraction of grid height, 0-1
  
    // our drawing canvas is the entire screen
    Point result;
    translateGPStoScreen(&result, loc, origin);

    /* ... 
    // ----- start debug messages
    char sLat[12], sLng[12];    // debug
    floatToCharArray(sLat, sizeof(sLat), loc.lat, 4);
    floatToCharArray(sLng, sizeof(sLng), loc.lng, 4);

    char sOriginLat[16], sOriginLng[16];  // debug
    floatToCharArray(sOriginLat, sizeof(sOriginLat), origin.lat, 4);
    floatToCharArray(sOriginLng, sizeof(sOriginLng), origin.lng, 4);
    
    char msg[128];              // debug
    snprintf(msg, sizeof(msg), "Plot vehicle gps(%s,%s) with origin(%s,%s) on screen(%d,%d)",
                                sLat, sLng, sOriginLat, sOriginLng, result.x, result.y);
    Serial.println(msg);        // debug
    // ----- end debug messages
    /* ... */

    //if ((result.x != prevVehicle.x) || (result.y != prevVehicle.y)) 
    {
      plotVehicle( prevVehicle, ILI9341_BLACK );    // erase old vehicle
      plotVehicle( result, ILI9341_CYAN );          // plot new vehicle
    }
    prevVehicle = result;
  }
}
// ========== class ViewGrid
void ViewGrid::updateScreen() {
  // called on every pass through main()

  // coordinates of lower-left corner of currently displayed grid square
  PointGPS gridOrigin{ grid.nextGridLineSouth(model->gLatitude), grid.nextGridLineWest(model->gLongitude) };

  PointGPS myLocation{ model->gLatitude, model->gLongitude }; // current location
  
  char grid6[7];
  grid.calcLocator(grid6, model->gLatitude, model->gLongitude, 6);
  drawGridName(grid6);                // huge letters centered on screen
  drawAltitude();                     // height above sea level
  drawCoinBatteryVoltage();           // coin battery voltage
  drawNumSatellites();                // number of satellites
  drawTemperature(baroModel.getTemperature()); // query temperature from the C++ object, which is updated only by "performReading()"
  drawPositionLL(model->gLatitude, model->gLongitude);  // lat-long of current position
  //drawCompassPoints();              // show N-S-E-W compass points (disabled, it makes the screen too busy)
  //drawBoxLatLong();                 // show coordinates of box (disabled, it makes the screen too busy)
  drawNeighborGridNames();            // show 4-digit names of nearby squares
  drawNeighborDistances();            // this is the main goal of the whole project
  plotCurrentPosition(myLocation, gridOrigin);    // show current pushpin
  plotRoute(history, numHistory, gridOrigin);   // show route track
}

void ViewGrid::startScreen() {
  // called once each time this view becomes active
  this->clearScreen(this->background);                  // clear screen
  txtGrid[0].setBackground(this->background);           // set background for all TextFields in this view
  TextField::setTextDirty( txtGrid, numTextGrid );

  double lngMiles = grid.calcDistanceLong(model->gLatitude, 0.0, minLong, model->gMetric);
  if (logger.print_info) {
    Serial.print("Minimum visible E-W movement x=long="); 
    Serial.print(minLong,6); Serial.print(" degrees = "); 
    Serial.print(lngMiles,2); Serial.println(" miles");
  
    double latMiles = grid.calcDistanceLat(0.0, minLat, model->gMetric);
    Serial.print("Minimum visible N-S movement y=lat="); 
    Serial.print(minLat,6); Serial.print(" degrees = "); 
    Serial.print(latMiles,2); Serial.println(" miles");
  }

  setFontSize(12);
  drawGridOutline();                  // box outline around grid
  drawAllIcons();                     // draw gear (settings) and arrow (next screen)
  showDefaultTouchTargets();          // optionally draw boxes around button-touch area
  // showMyTouchTargets(gridButtons, nGridButtons);   // no buttons on this screen
  showScreenBorder();                 // optionally outline visible area

  updateScreen();                     // fill in values immediately, don't wait for the main loop to eventually get around to it
}

bool ViewGrid::onTouch(Point touch) {
  logger.info("->->-> Touched grid detail screen.");
  return false;                       // true=handled, false=controller uses default action
}<|MERGE_RESOLUTION|>--- conflicted
+++ resolved
@@ -182,7 +182,6 @@
 void drawCoinBatteryVoltage() {
   setFontSize(0);
   char sVoltage[12];
-<<<<<<< HEAD
   float coinVoltage = model->gpsBattery * (3.3 / 1023.0);
   if (model->gpsBattery >= 1023) {
     strcpy(sVoltage, ">3.3v");
@@ -190,12 +189,6 @@
     floatToCharArray(sVoltage, sizeof(sVoltage), coinVoltage, 1);
     strcat(sVoltage, "v");
   }
-=======
-  float coinVoltage = gpsBattery.getCoinBatteryVoltage();
-  floatToCharArray(sVoltage, sizeof(sVoltage), coinVoltage, 2);
-  strcat(sVoltage, "v");
-  // todo: if (v>1.99) set color green, else set color red
->>>>>>> 4d2dfe82
   txtGrid[COINBATT].print(sVoltage);
 }
 
