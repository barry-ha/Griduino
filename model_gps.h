--- conflicted
+++ resolved
@@ -366,11 +366,7 @@
     gSatellites = GPS.satellites;
     gSpeed      = GPS.speed * mphPerKnots;
     gAngle      = GPS.angle;
-<<<<<<< HEAD
     gpsBattery  = analogRead(BATTERY_ADC);
-=======
-    //gpsBattery  = analogRead(A0);   // moved to model_adc.h
->>>>>>> 4d2dfe82
   }
 
   // the Model will update its internal state on a schedule determined by the Controller
